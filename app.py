--- conflicted
+++ resolved
@@ -274,13 +274,8 @@
     inputs=[
         gr.Audio(type="filepath", label="Input Audio"),
         gr.Dropdown(["basic", "speech"], value="basic", label="Model"),
-<<<<<<< HEAD
-        gr.Slider(1, 10, value=3.5, step=0.1, label="Guidance Scale"),
-        gr.Slider(1, 100, value=50, step=1, label="DDIM Steps")
-=======
-        gr.Slider(1, 10, value=2.6, step=0.1, label="Guidance Scale"),  
+        gr.Slider(1, 10, value=2.6, step=0.1, label="Guidance Scale"),
         gr.Slider(1, 100, value=100, step=1, label="DDIM Steps")
->>>>>>> d312fbab
     ],
     outputs=gr.Audio(type="numpy", label="Output Audio"),
     title="AudioSR",
